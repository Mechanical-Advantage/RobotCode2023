--- conflicted
+++ resolved
@@ -51,11 +51,8 @@
 
   // Subsystems
   private Drive drive;
-<<<<<<< HEAD
   private Arm arm;
-=======
   private Gripper gripper;
->>>>>>> 6439aeab
   private AprilTagVision aprilTagVision;
 
   // OI objects
@@ -108,13 +105,11 @@
               new ModuleIO() {},
               new ModuleIO() {});
     }
-<<<<<<< HEAD
     if (arm == null) {
       arm = new Arm(new ArmIO() {}, new ArmSolverIO() {});
-=======
+    }
     if (gripper == null) {
       gripper = new Gripper(new GripperIO() {});
->>>>>>> 6439aeab
     }
     if (aprilTagVision == null) {
       // In replay, match the number of instances for each robot
